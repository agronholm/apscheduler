--- conflicted
+++ resolved
@@ -82,19 +82,11 @@
         ],
         'apscheduler.jobstores': [
             'memory = apscheduler.jobstores.memory:MemoryJobStore',
-<<<<<<< HEAD
-            'sqlalchemy = apscheduler.jobstores.sqlalchemy:SQLAlchemyJobStore',
-            'mongodb = apscheduler.jobstores.mongodb:MongoDBJobStore',
-            'rethinkdb = apscheduler.jobstores.rethinkdb:RethinkDBJobStore',
-            'redis = apscheduler.jobstores.redis:RedisJobStore',
-            'zookeeper = apscheduler.jobstores.zookeeper:ZookeeperJobStore'
-=======
             'sqlalchemy = apscheduler.jobstores.sqlalchemy:SQLAlchemyJobStore [sqlalchemy]',
             'mongodb = apscheduler.jobstores.mongodb:MongoDBJobStore [mongodb]',
             'rethinkdb = apscheduler.jobstores.rethinkdb:RethinkDBJobStore [rethinkdb]',
             'redis = apscheduler.jobstores.redis:RedisJobStore [redis]',
             'zookeeper = apscheduler.jobstores.zookeeper:ZookeeperJobStore [zookeeper]'
->>>>>>> bcc5cc0e
         ]
     }
 )