"""This module contains the expressions applicable for CronTrigger's fields."""
from __future__ import annotations

import re
from calendar import monthrange
from datetime import datetime

from ...validators import as_int

<<<<<<< HEAD
WEEKDAYS = ['sun', 'mon', 'tue', 'wed', 'thu', 'fri', 'sat']
MONTHS = ['jan', 'feb', 'mar', 'apr', 'may', 'jun', 'jul', 'aug', 'sep', 'oct', 'nov', 'dec']
=======
WEEKDAYS = ["mon", "tue", "wed", "thu", "fri", "sat", "sun"]
MONTHS = [
    "jan",
    "feb",
    "mar",
    "apr",
    "may",
    "jun",
    "jul",
    "aug",
    "sep",
    "oct",
    "nov",
    "dec",
]
>>>>>>> 46feee2d


def get_weekday_index(weekday: str) -> int:
    try:
        return WEEKDAYS.index(weekday.lower())
    except ValueError:
        raise ValueError(f"Invalid weekday name {weekday!r}") from None


class AllExpression:
    __slots__ = "step"

    value_re = re.compile(r"\*(?:/(?P<step>\d+))?$")

    def __init__(self, step: str | int | None = None):
        self.step = as_int(step)
        if self.step == 0:
            raise ValueError("Step must be higher than 0")

    def validate_range(self, field_name: str, min_value: int, max_value: int) -> None:
        value_range = max_value - min_value
        if self.step and self.step > value_range:
            raise ValueError(
                f"the step value ({self.step}) is higher than the total range of the "
                f"expression ({value_range})"
            )

    def get_next_value(self, dateval: datetime, field) -> int | None:
        start = field.get_value(dateval)
        minval = field.get_min(dateval)
        maxval = field.get_max(dateval)
        start = max(start, minval)

        if not self.step:
            nextval = start
        else:
            distance_to_next = (self.step - (start - minval)) % self.step
            nextval = start + distance_to_next

        return nextval if nextval <= maxval else None

    def __str__(self):
        return f"*/{self.step}" if self.step else "*"


class RangeExpression(AllExpression):
    __slots__ = "first", "last"

    value_re = re.compile(r"(?P<first>\d+)(?:-(?P<last>\d+))?(?:/(?P<step>\d+))?$")

    def __init__(
        self,
        first: str | int,
        last: str | int | None = None,
        step: str | int | None = None,
    ):
        super().__init__(step)
        self.first = as_int(first)
        self.last = as_int(last)

        if self.last is None and self.step is None:
            self.last = self.first
        if self.last is not None and self.first > self.last:
            raise ValueError(
                "The minimum value in a range must not be higher than the maximum"
            )

    def validate_range(self, field_name: str, min_value: int, max_value: int) -> None:
        super().validate_range(field_name, min_value, max_value)
        if self.first < min_value:
            raise ValueError(
                f"the first value ({self.first}) is lower than the minimum value "
                f"({min_value})"
            )
        if self.last is not None and self.last > max_value:
            raise ValueError(
                f"the last value ({self.last}) is higher than the maximum value "
                f"({max_value})"
            )
        value_range = (self.last or max_value) - self.first
        if self.step and self.step > value_range:
            raise ValueError(
                f"the step value ({self.step}) is higher than the total range of the "
                f"expression ({value_range})"
            )

    def get_next_value(self, date, field):
        startval = field.get_value(date)
        minval = field.get_min(date)
        maxval = field.get_max(date)

        # Apply range limits
        minval = max(minval, self.first)
        maxval = min(maxval, self.last) if self.last is not None else maxval
        nextval = max(minval, startval)

        # Apply the step if defined
        if self.step:
            distance_to_next = (self.step - (nextval - minval)) % self.step
            nextval += distance_to_next

        return nextval if nextval <= maxval else None

    def __str__(self):
        if self.last != self.first and self.last is not None:
            rangeval = f"{self.first}-{self.last}"
        else:
            rangeval = str(self.first)

        if self.step:
            return f"{rangeval}/{self.step}"

        return rangeval


class MonthRangeExpression(RangeExpression):
    __slots__ = ()

    value_re = re.compile(r"(?P<first>[a-z]+)(?:-(?P<last>[a-z]+))?", re.IGNORECASE)

    def __init__(self, first, last=None):
        try:
            first_num = MONTHS.index(first.lower()) + 1
        except ValueError:
            raise ValueError(f"Invalid month name {first!r}") from None

        if last:
            try:
                last_num = MONTHS.index(last.lower()) + 1
            except ValueError:
                raise ValueError(f"Invalid month name {last!r}") from None
        else:
            last_num = None

        super().__init__(first_num, last_num)

    def __str__(self):
        if self.last != self.first and self.last is not None:
            return f"{MONTHS[self.first - 1]}-{MONTHS[self.last - 1]}"

        return MONTHS[self.first - 1]


class WeekdayRangeExpression(RangeExpression):
    __slots__ = ()

    value_re = re.compile(r"(?P<first>[a-z]+)(?:-(?P<last>[a-z]+))?", re.IGNORECASE)

    def __init__(self, first: str, last: str | None = None):
        first_num = get_weekday_index(first)
        last_num = get_weekday_index(last) if last else None
        super().__init__(first_num, last_num)

    def __str__(self):
        if self.last != self.first and self.last is not None:
            return f"{WEEKDAYS[self.first]}-{WEEKDAYS[self.last]}"

        return WEEKDAYS[self.first]


class WeekdayPositionExpression(AllExpression):
    __slots__ = "option_num", "weekday"

    options = ["1st", "2nd", "3rd", "4th", "5th", "last"]
    value_re = re.compile(
        r"(?P<option_name>%s) +(?P<weekday_name>(?:\d+|\w+))" % "|".join(options),
        re.IGNORECASE,
    )

    def __init__(self, option_name: str, weekday_name: str):
        super().__init__(None)
        self.option_num = self.options.index(option_name.lower())
        try:
            self.weekday = WEEKDAYS.index(weekday_name.lower())
        except ValueError:
            raise ValueError(f"Invalid weekday name {weekday_name!r}") from None

    def get_next_value(self, dateval: datetime, field) -> int | None:
        # Figure out the weekday of the month's first day and the number of days in that month
        first_day_wday, last_day = monthrange(dateval.year, dateval.month)

        # Calculate which day of the month is the first of the target weekdays
        first_hit_day = self.weekday - first_day_wday
        if first_hit_day <= 0:
            first_hit_day += 7

        # Calculate what day of the month the target weekday would be
        if self.option_num < 5:
            target_day = first_hit_day + self.option_num * 7
        else:
            target_day = first_hit_day + ((last_day - first_hit_day) // 7) * 7

        if last_day >= target_day >= dateval.day:
            return target_day
        else:
            return None

    def __str__(self):
        return f"{self.options[self.option_num]} {WEEKDAYS[self.weekday]}"


class LastDayOfMonthExpression(AllExpression):
    __slots__ = ()

    value_re = re.compile(r"last", re.IGNORECASE)

    def __init__(self):
        super().__init__(None)

    def get_next_value(self, dateval: datetime, field):
        return monthrange(dateval.year, dateval.month)[1]

    def __str__(self):
        return "last"<|MERGE_RESOLUTION|>--- conflicted
+++ resolved
@@ -7,52 +7,32 @@
 
 from ...validators import as_int
 
-<<<<<<< HEAD
 WEEKDAYS = ['sun', 'mon', 'tue', 'wed', 'thu', 'fri', 'sat']
 MONTHS = ['jan', 'feb', 'mar', 'apr', 'may', 'jun', 'jul', 'aug', 'sep', 'oct', 'nov', 'dec']
-=======
-WEEKDAYS = ["mon", "tue", "wed", "thu", "fri", "sat", "sun"]
-MONTHS = [
-    "jan",
-    "feb",
-    "mar",
-    "apr",
-    "may",
-    "jun",
-    "jul",
-    "aug",
-    "sep",
-    "oct",
-    "nov",
-    "dec",
-]
->>>>>>> 46feee2d
 
 
 def get_weekday_index(weekday: str) -> int:
     try:
         return WEEKDAYS.index(weekday.lower())
     except ValueError:
-        raise ValueError(f"Invalid weekday name {weekday!r}") from None
+        raise ValueError(f'Invalid weekday name {weekday!r}') from None
 
 
 class AllExpression:
-    __slots__ = "step"
-
-    value_re = re.compile(r"\*(?:/(?P<step>\d+))?$")
+    __slots__ = 'step'
+
+    value_re = re.compile(r'\*(?:/(?P<step>\d+))?$')
 
     def __init__(self, step: str | int | None = None):
         self.step = as_int(step)
         if self.step == 0:
-            raise ValueError("Step must be higher than 0")
+            raise ValueError('Step must be higher than 0')
 
     def validate_range(self, field_name: str, min_value: int, max_value: int) -> None:
         value_range = max_value - min_value
         if self.step and self.step > value_range:
-            raise ValueError(
-                f"the step value ({self.step}) is higher than the total range of the "
-                f"expression ({value_range})"
-            )
+            raise ValueError(f'the step value ({self.step}) is higher than the total range of the '
+                             f'expression ({value_range})')
 
     def get_next_value(self, dateval: datetime, field) -> int | None:
         start = field.get_value(dateval)
@@ -69,20 +49,16 @@
         return nextval if nextval <= maxval else None
 
     def __str__(self):
-        return f"*/{self.step}" if self.step else "*"
+        return f'*/{self.step}' if self.step else '*'
 
 
 class RangeExpression(AllExpression):
-    __slots__ = "first", "last"
-
-    value_re = re.compile(r"(?P<first>\d+)(?:-(?P<last>\d+))?(?:/(?P<step>\d+))?$")
-
-    def __init__(
-        self,
-        first: str | int,
-        last: str | int | None = None,
-        step: str | int | None = None,
-    ):
+    __slots__ = 'first', 'last'
+
+    value_re = re.compile(r'(?P<first>\d+)(?:-(?P<last>\d+))?(?:/(?P<step>\d+))?$')
+
+    def __init__(self, first: str | int, last: str | int | None = None,
+                 step: str | int | None = None):
         super().__init__(step)
         self.first = as_int(first)
         self.last = as_int(last)
@@ -90,28 +66,20 @@
         if self.last is None and self.step is None:
             self.last = self.first
         if self.last is not None and self.first > self.last:
-            raise ValueError(
-                "The minimum value in a range must not be higher than the maximum"
-            )
+            raise ValueError('The minimum value in a range must not be higher than the maximum')
 
     def validate_range(self, field_name: str, min_value: int, max_value: int) -> None:
         super().validate_range(field_name, min_value, max_value)
         if self.first < min_value:
-            raise ValueError(
-                f"the first value ({self.first}) is lower than the minimum value "
-                f"({min_value})"
-            )
+            raise ValueError(f'the first value ({self.first}) is lower than the minimum value '
+                             f'({min_value})')
         if self.last is not None and self.last > max_value:
-            raise ValueError(
-                f"the last value ({self.last}) is higher than the maximum value "
-                f"({max_value})"
-            )
+            raise ValueError(f'the last value ({self.last}) is higher than the maximum value '
+                             f'({max_value})')
         value_range = (self.last or max_value) - self.first
         if self.step and self.step > value_range:
-            raise ValueError(
-                f"the step value ({self.step}) is higher than the total range of the "
-                f"expression ({value_range})"
-            )
+            raise ValueError(f'the step value ({self.step}) is higher than the total range of the '
+                             f'expression ({value_range})')
 
     def get_next_value(self, date, field):
         startval = field.get_value(date)
@@ -132,12 +100,12 @@
 
     def __str__(self):
         if self.last != self.first and self.last is not None:
-            rangeval = f"{self.first}-{self.last}"
+            rangeval = f'{self.first}-{self.last}'
         else:
             rangeval = str(self.first)
 
         if self.step:
-            return f"{rangeval}/{self.step}"
+            return f'{rangeval}/{self.step}'
 
         return rangeval
 
@@ -145,19 +113,19 @@
 class MonthRangeExpression(RangeExpression):
     __slots__ = ()
 
-    value_re = re.compile(r"(?P<first>[a-z]+)(?:-(?P<last>[a-z]+))?", re.IGNORECASE)
+    value_re = re.compile(r'(?P<first>[a-z]+)(?:-(?P<last>[a-z]+))?', re.IGNORECASE)
 
     def __init__(self, first, last=None):
         try:
             first_num = MONTHS.index(first.lower()) + 1
         except ValueError:
-            raise ValueError(f"Invalid month name {first!r}") from None
+            raise ValueError(f'Invalid month name {first!r}') from None
 
         if last:
             try:
                 last_num = MONTHS.index(last.lower()) + 1
             except ValueError:
-                raise ValueError(f"Invalid month name {last!r}") from None
+                raise ValueError(f'Invalid month name {last!r}') from None
         else:
             last_num = None
 
@@ -165,7 +133,7 @@
 
     def __str__(self):
         if self.last != self.first and self.last is not None:
-            return f"{MONTHS[self.first - 1]}-{MONTHS[self.last - 1]}"
+            return f'{MONTHS[self.first - 1]}-{MONTHS[self.last - 1]}'
 
         return MONTHS[self.first - 1]
 
@@ -173,7 +141,7 @@
 class WeekdayRangeExpression(RangeExpression):
     __slots__ = ()
 
-    value_re = re.compile(r"(?P<first>[a-z]+)(?:-(?P<last>[a-z]+))?", re.IGNORECASE)
+    value_re = re.compile(r'(?P<first>[a-z]+)(?:-(?P<last>[a-z]+))?', re.IGNORECASE)
 
     def __init__(self, first: str, last: str | None = None):
         first_num = get_weekday_index(first)
@@ -182,19 +150,17 @@
 
     def __str__(self):
         if self.last != self.first and self.last is not None:
-            return f"{WEEKDAYS[self.first]}-{WEEKDAYS[self.last]}"
+            return f'{WEEKDAYS[self.first]}-{WEEKDAYS[self.last]}'
 
         return WEEKDAYS[self.first]
 
 
 class WeekdayPositionExpression(AllExpression):
-    __slots__ = "option_num", "weekday"
-
-    options = ["1st", "2nd", "3rd", "4th", "5th", "last"]
-    value_re = re.compile(
-        r"(?P<option_name>%s) +(?P<weekday_name>(?:\d+|\w+))" % "|".join(options),
-        re.IGNORECASE,
-    )
+    __slots__ = 'option_num', 'weekday'
+
+    options = ['1st', '2nd', '3rd', '4th', '5th', 'last']
+    value_re = re.compile(r'(?P<option_name>%s) +(?P<weekday_name>(?:\d+|\w+))' %
+                          '|'.join(options), re.IGNORECASE)
 
     def __init__(self, option_name: str, weekday_name: str):
         super().__init__(None)
@@ -202,14 +168,14 @@
         try:
             self.weekday = WEEKDAYS.index(weekday_name.lower())
         except ValueError:
-            raise ValueError(f"Invalid weekday name {weekday_name!r}") from None
+            raise ValueError(f'Invalid weekday name {weekday_name!r}') from None
 
     def get_next_value(self, dateval: datetime, field) -> int | None:
         # Figure out the weekday of the month's first day and the number of days in that month
         first_day_wday, last_day = monthrange(dateval.year, dateval.month)
 
         # Calculate which day of the month is the first of the target weekdays
-        first_hit_day = self.weekday - first_day_wday
+        first_hit_day = self.weekday - first_day_wday + 1
         if first_hit_day <= 0:
             first_hit_day += 7
 
@@ -225,13 +191,13 @@
             return None
 
     def __str__(self):
-        return f"{self.options[self.option_num]} {WEEKDAYS[self.weekday]}"
+        return f'{self.options[self.option_num]} {WEEKDAYS[self.weekday]}'
 
 
 class LastDayOfMonthExpression(AllExpression):
     __slots__ = ()
 
-    value_re = re.compile(r"last", re.IGNORECASE)
+    value_re = re.compile(r'last', re.IGNORECASE)
 
     def __init__(self):
         super().__init__(None)
@@ -240,4 +206,4 @@
         return monthrange(dateval.year, dateval.month)[1]
 
     def __str__(self):
-        return "last"+        return 'last'