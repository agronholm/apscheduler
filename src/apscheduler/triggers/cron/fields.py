--- conflicted
+++ resolved
@@ -7,7 +7,6 @@
 from typing import Any, ClassVar, Sequence
 
 from .expressions import (
-<<<<<<< HEAD
     WEEKDAYS, AllExpression, LastDayOfMonthExpression, MonthRangeExpression, RangeExpression,
     WeekdayPositionExpression, WeekdayRangeExpression, get_weekday_index)
 
@@ -18,53 +17,10 @@
 DEFAULT_VALUES = {'year': '*', 'month': 1, 'day': 1, 'week': '*', 'day_of_week': '*', 'hour': 0,
                   'minute': 0, 'second': 0}
 SEPARATOR = re.compile(' *, *')
-=======
-    WEEKDAYS,
-    AllExpression,
-    LastDayOfMonthExpression,
-    MonthRangeExpression,
-    RangeExpression,
-    WeekdayPositionExpression,
-    WeekdayRangeExpression,
-    get_weekday_index,
-)
-
-MIN_VALUES = {
-    "year": 1970,
-    "month": 1,
-    "day": 1,
-    "week": 1,
-    "day_of_week": 0,
-    "hour": 0,
-    "minute": 0,
-    "second": 0,
-}
-MAX_VALUES = {
-    "year": 9999,
-    "month": 12,
-    "day": 31,
-    "week": 53,
-    "day_of_week": 7,
-    "hour": 23,
-    "minute": 59,
-    "second": 59,
-}
-DEFAULT_VALUES = {
-    "year": "*",
-    "month": 1,
-    "day": 1,
-    "week": "*",
-    "day_of_week": "*",
-    "hour": 0,
-    "minute": 0,
-    "second": 0,
-}
-SEPARATOR = re.compile(" *, *")
->>>>>>> 46feee2d
 
 
 class BaseField:
-    __slots__ = "name", "expressions"
+    __slots__ = 'name', 'expressions'
 
     real: ClassVar[bool] = True
     compilers: ClassVar[Any] = (AllExpression, RangeExpression)
@@ -105,22 +61,19 @@
                 compiled_expr = compiler(**match.groupdict())
 
                 try:
-                    compiled_expr.validate_range(
-                        self.name, MIN_VALUES[self.name], MAX_VALUES[self.name]
-                    )
+                    compiled_expr.validate_range(self.name, MIN_VALUES[self.name],
+                                                 MAX_VALUES[self.name])
                 except ValueError as exc:
-                    raise ValueError(
-                        f"Error validating expression {expr!r}: {exc}"
-                    ) from exc
+                    raise ValueError(f'Error validating expression {expr!r}: {exc}') from exc
 
                 self.expressions.append(compiled_expr)
                 return
 
-        raise ValueError(f"Unrecognized expression {expr!r} for field {self.name!r}")
+        raise ValueError(f'Unrecognized expression {expr!r} for field {self.name!r}')
 
     def __str__(self):
         expr_strings = (str(e) for e in self.expressions)
-        return ",".join(expr_strings)
+        return ','.join(expr_strings)
 
 
 class WeekField(BaseField, real=False):
@@ -130,9 +83,8 @@
         return dateval.isocalendar()[1]
 
 
-class DayOfMonthField(
-    BaseField, extra_compilers=(WeekdayPositionExpression, LastDayOfMonthExpression)
-):
+class DayOfMonthField(BaseField,
+                      extra_compilers=(WeekdayPositionExpression, LastDayOfMonthExpression)):
     __slots__ = ()
 
     def get_max(self, dateval: datetime) -> int:
@@ -147,15 +99,15 @@
         match = RangeExpression.value_re.match(expr)
         if match:
             groups = match.groups()
-            first = int(groups[0])
+            first = int(groups[0]) - 1
             first = 6 if first < 0 else first
             if groups[1]:
-                last = int(groups[1])
+                last = int(groups[1]) - 1
                 last = 6 if last < 0 else last
             else:
                 last = first
 
-            expr = f"{WEEKDAYS[first]}-{WEEKDAYS[last]}"
+            expr = f'{WEEKDAYS[first]}-{WEEKDAYS[last]}'
 
         # For expressions like Sun-Tue or Sat-Mon, add two expressions that together cover the
         # expected weekdays
@@ -165,14 +117,14 @@
             first_index = get_weekday_index(groups[0])
             last_index = get_weekday_index(groups[1])
             if first_index > last_index:
-                super().append_expression(f"{WEEKDAYS[0]}-{groups[1]}")
-                super().append_expression(f"{groups[0]}-{WEEKDAYS[-1]}")
+                super().append_expression(f'{WEEKDAYS[0]}-{groups[1]}')
+                super().append_expression(f'{groups[0]}-{WEEKDAYS[-1]}')
                 return
 
         super().append_expression(expr)
 
     def get_value(self, dateval: datetime) -> int:
-        return int(dateval.strftime('%w'))
+        return dateval.weekday()
 
 
 class MonthField(BaseField, extra_compilers=(MonthRangeExpression,)):
