--- conflicted
+++ resolved
@@ -67,11 +67,7 @@
 @pytest.yield_fixture
 def zookeeperjobstore():
     zookeeper = pytest.importorskip('apscheduler.jobstores.zookeeper')
-<<<<<<< HEAD
-    store = zookeeper.ZookeeperJobStore(path='/apscheduler_unittest')
-=======
     store = zookeeper.ZooKeeperJobStore(path='/apscheduler_unittest')
->>>>>>> bcc5cc0e
     store.start(None, 'zookeeper')
     yield store
     store.remove_all_jobs()
@@ -284,11 +280,7 @@
 
 
 def test_repr_zookeeperjobstore(zookeeperjobstore):
-<<<<<<< HEAD
-    class_sig = "<ZookeeperJobStore (client=<kazoo.client.KazooClient"
-=======
     class_sig = "<ZooKeeperJobStore (client=<kazoo.client.KazooClient"
->>>>>>> bcc5cc0e
     assert repr(zookeeperjobstore).startswith(class_sig)
 
 
@@ -331,11 +323,7 @@
     zookeeper = pytest.importorskip('apscheduler.jobstores.zookeeper')
     zookeeper_client = zookeeper.KazooClient()
     try:
-<<<<<<< HEAD
-        zookeeperjobstore = zookeeper.ZookeeperJobStore(client='%s:zookeeper_client' % __name__)
-=======
         zookeeperjobstore = zookeeper.ZooKeeperJobStore(client='%s:zookeeper_client' % __name__)
->>>>>>> bcc5cc0e
         zookeeperjobstore.start(None, 'zookeeper')
         zookeeperjobstore.shutdown()
         assert zookeeper_client.connected is True
@@ -350,11 +338,7 @@
     zookeeper = pytest.importorskip('apscheduler.jobstores.zookeeper')
     zookeeper_client = zookeeper.KazooClient()
     try:
-<<<<<<< HEAD
-        zookeeperjobstore = zookeeper.ZookeeperJobStore(client='%s:zookeeper_client' % __name__,
-=======
         zookeeperjobstore = zookeeper.ZooKeeperJobStore(client='%s:zookeeper_client' % __name__,
->>>>>>> bcc5cc0e
                                                         close_connection_on_exit=True)
         zookeeperjobstore.start(None, 'zookeeper')
         zookeeperjobstore.shutdown()
@@ -377,9 +361,5 @@
 
 def test_zookeeper_null_path():
     zookeeper = pytest.importorskip('apscheduler.jobstores.zookeeper')
-<<<<<<< HEAD
-    exc = pytest.raises(ValueError, zookeeper.ZookeeperJobStore, path='')
-=======
     exc = pytest.raises(ValueError, zookeeper.ZooKeeperJobStore, path='')
->>>>>>> bcc5cc0e
     assert '"path"' in str(exc.value)