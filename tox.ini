--- conflicted
+++ resolved
@@ -12,21 +12,11 @@
     pypy: pypy
 
 [testenv]
-<<<<<<< HEAD
-commands = py.test {posargs}
-deps = pytest
-    pytest-cov
-    pytest-catchlog
-    sqlalchemy
-    pymongo
-    kazoo
-=======
 commands = pytest {posargs}
 extras = testing
     asyncio
     gevent
     mongodb
->>>>>>> bcc5cc0e
     redis
     rethinkdb
     sqlalchemy
